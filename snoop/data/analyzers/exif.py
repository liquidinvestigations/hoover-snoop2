"""Tasks that extract GPS location and other metadata from images.
"""

from datetime import datetime
from django.utils.timezone import utc
import exifread
from ..tasks import snoop_task, returns_json_blob
from ..utils import zulu

EXIFREAD_FILETYPES = {'image/tiff', 'image/jpeg', 'image/webp', 'image/heic'}


def can_extract(blob):
<<<<<<< HEAD
    return blob.mime_type in EXIFREAD_FILETYPES
=======
    """Checks if we can extract EXIF data from blob."""
    return blob.mime_type.startswith('image/')
>>>>>>> 08695acc


def extract_gps_location(tags):
    """Returns GPS "lat lon" string from dict with tags."""
    def ratio_to_float(ratio):
        return float(ratio.num) / ratio.den

    def convert(value):
        d = ratio_to_float(value.values[0])
        m = ratio_to_float(value.values[1])
        s = ratio_to_float(value.values[2])
        return d + (m / 60.0) + (s / 3600.0)

    tags = {key: tags[key] for key in tags.keys() if key.startswith('GPS')}

    lat = tags.get('GPS GPSLatitude')
    lat_ref = tags.get('GPS GPSLatitudeRef')
    lng = tags.get('GPS GPSLongitude')
    lng_ref = tags.get('GPS GPSLongitudeRef')

    if any(v is None for v in [lat, lat_ref, lng, lng_ref]):
        return None

    lat = convert(lat)
    if lat_ref.values[0] != 'N':
        lat = -lat
    lng = convert(lng)
    if lng_ref.values[0] != 'E':
        lng = -lng
    return "{}, {}".format(lat, lng)


def convert_exif_date(str):
    try:
        date = datetime.strptime(str, "%Y:%m:%d %H:%M:%S")
    except ValueError:
        return None
    return zulu(utc.fromutc(date))


@snoop_task('exif.extract')
@returns_json_blob
def extract(blob):
    """Task to extract EXIF GPS tags from Blob with image."""

    # details=False removes thumbnails and MakerNote (manufacturer specific
    # information). See https://pypi.python.org/pypi/ExifRead#tag-descriptions

    with blob.open() as f:
        tags = exifread.process_file(f, details=False)

    if not tags:
        return {}

    data = {}
    gps = extract_gps_location(tags)
    if gps:
        data['location'] = gps

    for key in ['EXIF DateTimeOriginal', 'Image DateTime']:
        if key in tags:
            date = convert_exif_date(str(tags[key]))
            if date:
                data['date-created'] = date
                break

    return data<|MERGE_RESOLUTION|>--- conflicted
+++ resolved
@@ -11,13 +11,8 @@
 
 
 def can_extract(blob):
-<<<<<<< HEAD
+    """Checks if we can extract EXIF data from blob."""
     return blob.mime_type in EXIFREAD_FILETYPES
-=======
-    """Checks if we can extract EXIF data from blob."""
-    return blob.mime_type.startswith('image/')
->>>>>>> 08695acc
-
 
 def extract_gps_location(tags):
     """Returns GPS "lat lon" string from dict with tags."""
